--- conflicted
+++ resolved
@@ -19,14 +19,7 @@
 
 To create .NET MAUI apps, you'll need [Visual Studio 2022 Preview 4 or later](https://visualstudio.microsoft.com/vs/preview/vs2022/). Either install Visual Studio, or modify the installation and check the following **workloads**:
 
-<<<<<<< HEAD
-- Mobile development with .NET, **including the optional workload .NET MAUI**
-- Universal Windows Platform development
-- Desktop development with C++
-- .NET Desktop Development
 - ASP.NET and web development (required for .NET MAUI Blazor apps)
-=======
-- ASP.NET and web development (required for Blazor Desktop and the `BlazorWebView` control)
 - Mobile development with .NET
 - .NET Desktop Development
 - Desktop development with C++
@@ -37,7 +30,6 @@
 Under the **Installation** > **Mobile development with .NET** section, check the **.NET MAUI** optional workload:
 
 :::image type="content" source="installation-images/vs-optional.png" alt-text="Visual Studio installer enabling the .NET MAUI optional component.":::
->>>>>>> b6a292b6
 
 ## More requirements
 
